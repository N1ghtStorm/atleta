--- conflicted
+++ resolved
@@ -30,11 +30,7 @@
         target: wasm32-unknown-unknown
         components: rustfmt clippy rust-src
 
-<<<<<<< HEAD
     - run: sudo apt-get install protobuf-compiler jq ripgrep libclang-dev libssl-dev -y
-=======
-    - run: sudo apt-get install protobuf-compiler jq ripgrep -y
->>>>>>> 2f5e318b
 
     - run: cargo build --locked
 
