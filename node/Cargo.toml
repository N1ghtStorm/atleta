[package]
name = "atleta-node"
version = "0.0.0"
build = "build.rs"
publish = false
authors = { workspace = true }
edition = { workspace = true }
repository = { workspace = true }

[package.metadata.docs.rs]
targets = ["x86_64-unknown-linux-gnu"]

[dependencies]
async-trait = { workspace = true }
clap = { workspace = true }
futures = { workspace = true }
hex-literal = { workspace = true }
jsonrpsee = { workspace = true, features = ["server", "macros"] }
log = { workspace = true }
rand = { workspace = true }
parity-scale-codec = { workspace = true }
serde = { workspace = true }
serde_json = { workspace = true }
is_executable = "1.0.1"
thiserror = { workspace = true }

# Substrate
pallet-im-online = { workspace = true, features = ["std"] }
sp-authority-discovery = { workspace = true, default-features = true }
substrate-prometheus-endpoint = { workspace = true }
sc-authority-discovery = { workspace = true, default-features = true }
sc-basic-authorship = { workspace = true }
sc-chain-spec = { workspace = true }
sc-cli = { workspace = true }
sc-client-api = { workspace = true }
sc-client-db = { workspace = true }
sc-consensus = { workspace = true }
sc-consensus-babe = { workspace = true }
sp-consensus-beefy = { workspace = true }
sc-consensus-babe-rpc = { workspace = true }
sc-consensus-beefy = { workspace = true }
sc-consensus-beefy-rpc = { workspace = true, default-features = true }
sc-consensus-grandpa = { workspace = true }
sc-consensus-grandpa-rpc = { workspace = true }
sc-consensus-slots = { workspace = true }
sc-consensus-manual-seal = { workspace = true }
sc-executor = { workspace = true }
sc-executor-wasmtime = { workspace = true }
sc-keystore = { workspace = true, default-features = true }
sc-network = { workspace = true }
sc-network-sync = { workspace = true }
sc-offchain = { workspace = true }
sc-rpc = { workspace = true }
sc-rpc-api = { workspace = true }
sc-service = { workspace = true }
sc-sync-state-rpc = { workspace = true, default-features = true }
sc-storage-monitor = { workspace = true }
sc-sysinfo = { workspace = true, default-features = true }
sc-telemetry = { workspace = true }
sc-tracing = { workspace = true }
sc-transaction-pool = { workspace = true }
sc-transaction-pool-api = { workspace = true }
sp-mmr-primitives = { workspace = true, default-features = true }
sp-api = { workspace = true, features = ["default"] }
sp-block-builder = { workspace = true }
sp-blockchain = { workspace = true }
sp-consensus = { workspace = true, features = ["default"] }
sp-consensus-babe = { workspace = true, features = ["default"] }
sp-consensus-grandpa = { workspace = true, features = ["default"] }
sp-core = { workspace = true, features = ["default"] }
sp-inherents = { workspace = true, features = ["default"] }
sp-io = { workspace = true, features = ["default"] }
sp-keystore = { workspace = true, features = ["default"] }
sp-offchain = { workspace = true, features = ["default"] }
sp-runtime = { workspace = true, features = ["default"] }
sp-session = { workspace = true, features = ["default"] }
sp-state-machine = { workspace = true, features = ["default"] }
sp-timestamp = { workspace = true, features = ["default"] }
sp-transaction-pool = { workspace = true, features = ["default"] }
sp-transaction-storage-proof = { workspace = true, features = ["default"] }
# These dependencies are used for RPC
frame-system-rpc-runtime-api = { workspace = true, default-features = true }
pallet-transaction-payment-rpc = { workspace = true }
pallet-transaction-payment-rpc-runtime-api = { workspace = true }
substrate-frame-rpc-system = { workspace = true }
substrate-state-trie-migration-rpc = { workspace = true, default-features = true }
# These dependencies are used for runtime benchmarking
frame-benchmarking = { workspace = true }
frame-benchmarking-cli = { workspace = true, default-features = true }
frame-system = { workspace = true }
pallet-transaction-payment = { workspace = true }

# Frontier
fc-api = { workspace = true }
fc-cli = { workspace = true }
fc-consensus = { workspace = true }
fc-db = { workspace = true }
fc-mapping-sync = { workspace = true }
fc-rpc = { workspace = true, features = ["rpc-binary-search-estimate"] }
fc-rpc-core = { workspace = true }
fc-storage = { workspace = true }
fp-account = { workspace = true }
fp-dynamic-fee = { workspace = true, features = ["default"] }
fp-evm = { workspace = true, features = ["default"] }
fp-rpc = { workspace = true, features = ["default"] }

atleta-runtime = { workspace = true, features = ["std"] }

kvdb-rocksdb = { workspace = true, default-features = true, optional = true }
parity-db = { workspace = true, default-features = true, optional = true }

polkadot-cli = { workspace = true }
polkadot-primitives = { workspace = true }
polkadot-node-metrics = { workspace = true }
polkadot-service = { workspace = true }
polkadot-node-subsystem = { workspace = true, default-features = true }
polkadot-node-core-av-store = { workspace = true, default-features = true, optional = true }
polkadot-node-jaeger = { workspace = true, default-features = true }

gum = { workspace = true }

# Polkadot
mmr-gadget = { workspace = true, default-features = true }
mmr-rpc = { workspace = true, default-features = true }
polkadot-core-primitives = { workspace = true, default-features = true }
polkadot-node-core-parachains-inherent = { workspace = true, default-features = true }
polkadot-overseer = { workspace = true, default-features = true }
polkadot-node-primitives = { workspace = true, default-features = true }
polkadot-node-subsystem-util = { workspace = true, default-features = true }
polkadot-node-subsystem-types = { workspace = true, default-features = true }
runtime-parachains = { workspace = true, default-features = true }
polkadot-node-network-protocol = { workspace = true, default-features = true }
polkadot-network-bridge = { workspace = true, default-features = true, optional = true }

# Polkadot Subsystems
polkadot-approval-distribution = { workspace = true, default-features = true, optional = true }
polkadot-availability-bitfield-distribution = { workspace = true, default-features = true, optional = true }
polkadot-availability-distribution = { workspace = true, default-features = true, optional = true }
polkadot-availability-recovery = { workspace = true, default-features = true, optional = true }
polkadot-collator-protocol = { workspace = true, default-features = true, optional = true }
polkadot-dispute-distribution = { workspace = true, default-features = true, optional = true }
polkadot-gossip-support = { workspace = true, default-features = true, optional = true }
polkadot-node-collation-generation = { workspace = true, default-features = true, optional = true }
polkadot-node-core-backing = { workspace = true, default-features = true, optional = true }
polkadot-node-core-bitfield-signing = { workspace = true, default-features = true, optional = true }
polkadot-node-core-candidate-validation = { workspace = true, default-features = true, optional = true }
polkadot-node-core-chain-api = { workspace = true, default-features = true, optional = true }
polkadot-node-core-chain-selection = { workspace = true, default-features = true, optional = true }
polkadot-node-core-dispute-coordinator = { workspace = true, default-features = true, optional = true }
polkadot-node-core-provisioner = { workspace = true, default-features = true, optional = true }
polkadot-node-core-pvf = { workspace = true, default-features = true, optional = true }
polkadot-node-core-pvf-checker = { workspace = true, default-features = true, optional = true }
polkadot-node-core-runtime-api = { workspace = true, default-features = true, optional = true }
polkadot-statement-distribution = { workspace = true, default-features = true, optional = true }
prometheus-endpoint = { workspace = true }
polkadot-rpc = { workspace = true, default-features = true }
polkadot-node-core-approval-voting = { workspace = true, optional = true }

[build-dependencies]
substrate-build-script-utils = { workspace = true }

[features]
<<<<<<< HEAD
default = ["full-node", "with-rocksdb-weights", "rocksdb", "sql", "txpool"]
=======
default = ["with-rocksdb-weights", "rocksdb", "sql", "txpool", "mainnet-runtime"]
>>>>>>> 8afb82d5
rocksdb = [
    "sc-cli/rocksdb",
    "sc-service/rocksdb",
    "fc-cli/rocksdb",
    "fc-db/rocksdb",
    "fc-mapping-sync/rocksdb",
    "fc-rpc/rocksdb",
]
full-node = [
    "polkadot-node-core-av-store",
    "polkadot-node-core-approval-voting",
    "polkadot-availability-bitfield-distribution",
    "polkadot-availability-distribution",
    "polkadot-availability-recovery",
    "polkadot-collator-protocol",
    "polkadot-dispute-distribution",
    "polkadot-gossip-support",
    "polkadot-network-bridge",
    "polkadot-node-collation-generation",
    "polkadot-node-core-backing",
    "polkadot-node-core-bitfield-signing",
    "polkadot-node-core-candidate-validation",
    "polkadot-node-core-chain-api",
    "polkadot-node-core-chain-selection",
    "polkadot-node-core-dispute-coordinator",
    "polkadot-node-core-provisioner",
    "polkadot-node-core-runtime-api",
    "polkadot-statement-distribution",
    "polkadot-approval-distribution",
    "polkadot-node-core-pvf",
    "polkadot-node-core-pvf-checker",
    "kvdb-rocksdb",
    "parity-db",
]
sql = ["fc-db/sql", "fc-mapping-sync/sql"]
with-rocksdb-weights = ["atleta-runtime/with-rocksdb-weights"]
with-paritydb-weights = ["atleta-runtime/with-paritydb-weights"]
txpool = ["fc-rpc/txpool"]
rpc-binary-search-estimate = ["fc-rpc/rpc-binary-search-estimate"]
runtime-benchmarks = [
    "frame-benchmarking/runtime-benchmarks",
    "frame-benchmarking-cli/runtime-benchmarks",
    "sc-service/runtime-benchmarks",
    "atleta-runtime/runtime-benchmarks",
]
mainnet-runtime = [
    "atleta-runtime/mainnet-runtime",
]
testnet-runtime = [
    "atleta-runtime/testnet-runtime",
]
devnet-runtime = [
    "atleta-runtime/devnet-runtime",
]
<|MERGE_RESOLUTION|>--- conflicted
+++ resolved
@@ -160,11 +160,7 @@
 substrate-build-script-utils = { workspace = true }
 
 [features]
-<<<<<<< HEAD
-default = ["full-node", "with-rocksdb-weights", "rocksdb", "sql", "txpool"]
-=======
-default = ["with-rocksdb-weights", "rocksdb", "sql", "txpool", "mainnet-runtime"]
->>>>>>> 8afb82d5
+default = ["full-node", "with-rocksdb-weights", "rocksdb", "sql", "txpool", "mainnet-runtime"]
 rocksdb = [
     "sc-cli/rocksdb",
     "sc-service/rocksdb",
