--- conflicted
+++ resolved
@@ -153,7 +153,6 @@
             }
         });
 
-<<<<<<< HEAD
     // genesis for faucet.
     let faucet_genesis_account: AccountId = hercules();
     let faucet_genesis_account_initial_balance: Balance = 1_000_000 * DOLLARS;
@@ -169,9 +168,8 @@
             }
         })
         .collect::<Vec<_>>();
-=======
+
     let num_endowed_accounts = endowed_accounts.len();
->>>>>>> 42d1456c
 
     // stakers: all validators and nominators.
     const ENDOWMENT: Balance = 75_000_000 * DOLLARS;
